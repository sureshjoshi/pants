# Copyright 2016 Pants project contributors (see CONTRIBUTORS.md).
# Licensed under the Apache License, Version 2.0 (see LICENSE).

from __future__ import annotations

import dataclasses
import importlib
import logging
import sys
from collections.abc import Iterator
from contextlib import contextmanager
from pathlib import Path

from pants.build_graph.build_configuration import BuildConfiguration
from pants.engine.env_vars import CompleteEnvironmentVars
from pants.engine.internals.native_engine import PyExecutor
from pants.engine.unions import UnionMembership
from pants.help.flag_error_help_printer import FlagErrorHelpPrinter
from pants.init.bootstrap_scheduler import BootstrapScheduler
from pants.init.engine_initializer import EngineInitializer
from pants.init.extension_loader import (
    load_backends_and_plugins,
    load_build_configuration_from_source,
)
from pants.init.plugin_resolver import PluginResolver
from pants.init.plugin_resolver import rules as plugin_resolver_rules
from pants.option.bootstrap_options import DynamicRemoteOptions
from pants.option.errors import UnknownFlagsError
from pants.option.options import Options
from pants.option.options_bootstrapper import OptionsBootstrapper
from pants.util.requirements import parse_requirements_file

# import pkg_resources


logger = logging.getLogger(__name__)


def _initialize_build_configuration(
    plugin_resolver: PluginResolver,
    options_bootstrapper: OptionsBootstrapper,
    env: CompleteEnvironmentVars,
) -> BuildConfiguration:
    """Initialize a BuildConfiguration for the given OptionsBootstrapper.

    NB: This method:
      1. has the side effect of (idempotently) adding PYTHONPATH entries for this process
      2. is expensive to call, because it might resolve plugins from the network
    """

    bootstrap_options = options_bootstrapper.bootstrap_options.for_global_scope()

    # Add any extra paths to python path (e.g., for loading extra source backends).
    for path in bootstrap_options.pythonpath:
        if path not in sys.path:
            sys.path.append(path)
<<<<<<< HEAD
            # pkg_resources.fixup_namespace_packages(path)
=======
>>>>>>> 89462b7e

    # Resolve the actual Python code for any plugins. `sys.path` is modified as a side effect if
    # plugins were configured.
    backends_requirements = _collect_backends_requirements(bootstrap_options.backend_packages)
    plugin_resolver.resolve(options_bootstrapper, env, backends_requirements)

    # Load plugins and backends.
    return load_backends_and_plugins(
        bootstrap_options.plugins,
        bootstrap_options.backend_packages,
    )


def _collect_backends_requirements(backends: list[str]) -> list[str]:
    """Collects backend package dependencies, in case those are declared in an adjacent
    requirements.txt. Ignores any loading errors, assuming those will be later on handled by the
    backends loader.

    :param backends: An list of packages to load v2 backends requirements from.
    """
    requirements = []

    for backend_package in backends:
        try:
            backend_package_spec = importlib.util.find_spec(backend_package)
        except ModuleNotFoundError:
            continue

        if backend_package_spec is None:
            continue

        if backend_package_spec.origin is None:
            logger.warning(
                f"Can not check requirements for backend: '{backend_package}'. A __init__.py file is probably missing."
            )
            continue

        requirements_txt_file_path = Path(backend_package_spec.origin).parent.joinpath(
            "requirements.txt"
        )
        if requirements_txt_file_path.exists():
            content = requirements_txt_file_path.read_text()
            backend_package_requirements = [
                str(r)
                for r in parse_requirements_file(content, rel_path=str(requirements_txt_file_path))
            ]
            requirements.extend(backend_package_requirements)

    return requirements


def create_bootstrap_scheduler(
    options_bootstrapper: OptionsBootstrapper, executor: PyExecutor
) -> BootstrapScheduler:
    bc_builder = BuildConfiguration.Builder()
    # To load plugins, we only need access to the Python/PEX rules.
    load_build_configuration_from_source(bc_builder, ["pants.backend.python"])
    # And to plugin-loading-specific rules.
    bc_builder.register_rules("_dummy_for_bootstrapping_", plugin_resolver_rules())
    # We allow unrecognized options to defer any option error handling until post-bootstrap.
    bc_builder.allow_unknown_options()
    return BootstrapScheduler(
        EngineInitializer.setup_graph(
            options_bootstrapper.bootstrap_options.for_global_scope(),
            bc_builder.create(),
            DynamicRemoteOptions.disabled(),
            executor,
            is_bootstrap=True,
        ).scheduler
    )


class OptionsInitializer:
    """Initializes BuildConfiguration and Options instances given an OptionsBootstrapper.

    NB: Although this constructor takes an instance of the OptionsBootstrapper, it is
    used only to construct a "bootstrap" Scheduler: actual calls to resolve plugins use a
    per-request instance of the OptionsBootstrapper, which might request different plugins.

    TODO: We would eventually like to use the bootstrap Scheduler to construct the
    OptionsBootstrapper as well, but for now we do the opposite thing, and the Scheduler is
    used only to resolve plugins.
      see https://github.com/pantsbuild/pants/pull/11568
    """

    def __init__(
        self,
        options_bootstrapper: OptionsBootstrapper,
        executor: PyExecutor,
    ) -> None:
        self._bootstrap_scheduler = create_bootstrap_scheduler(options_bootstrapper, executor)
        self._plugin_resolver = PluginResolver(self._bootstrap_scheduler)

    def build_config(
        self,
        options_bootstrapper: OptionsBootstrapper,
        env: CompleteEnvironmentVars,
    ) -> BuildConfiguration:
        return _initialize_build_configuration(self._plugin_resolver, options_bootstrapper, env)

    def options(
        self,
        options_bootstrapper: OptionsBootstrapper,
        env: CompleteEnvironmentVars,
        build_config: BuildConfiguration,
        union_membership: UnionMembership,
        *,
        raise_: bool,
    ) -> Options:
        with self.handle_unknown_flags(options_bootstrapper, env, raise_=raise_):
            return options_bootstrapper.full_options(
                build_config.known_scope_infos, union_membership, build_config.allow_unknown_options
            )

    @contextmanager
    def handle_unknown_flags(
        self,
        options_bootstrapper: OptionsBootstrapper,
        env: CompleteEnvironmentVars,
        *,
        raise_: bool,
    ) -> Iterator[None]:
        """If there are any unknown flags, print "Did you mean?" and possibly error."""
        try:
            yield
        except UnknownFlagsError as err:
            build_config = _initialize_build_configuration(
                self._plugin_resolver, options_bootstrapper, env
            )
            # We need an options instance in order to get "did you mean" suggestions, but we know
            # there are bad flags in the args, so we generate options with no flags.
            no_arg_bootstrapper = dataclasses.replace(
                options_bootstrapper, args=("dummy_first_arg",)
            )
            options = no_arg_bootstrapper.full_options(
                build_config.known_scope_infos,
                union_membership=UnionMembership.empty(),
            )
            FlagErrorHelpPrinter(options).handle_unknown_flags(err)
            if raise_:
                raise err<|MERGE_RESOLUTION|>--- conflicted
+++ resolved
@@ -54,10 +54,6 @@
     for path in bootstrap_options.pythonpath:
         if path not in sys.path:
             sys.path.append(path)
-<<<<<<< HEAD
-            # pkg_resources.fixup_namespace_packages(path)
-=======
->>>>>>> 89462b7e
 
     # Resolve the actual Python code for any plugins. `sys.path` is modified as a side effect if
     # plugins were configured.
