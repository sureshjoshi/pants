# Copyright 2022 Pants project contributors (see CONTRIBUTORS.md).
# Licensed under the Apache License, Version 2.0 (see LICENSE).

from __future__ import annotations

import asyncio
import stat
from pathlib import Path
from textwrap import dedent
from typing import Generator, NoReturn
from unittest.mock import MagicMock, Mock

import pytest

from pants.backend.javascript.subsystems import nodejs
from pants.backend.javascript.subsystems.nodejs import (
    CorepackToolDigest,
    CorepackToolRequest,
    NodeJS,
    NodeJSBinaries,
    NodeJSProcessEnvironment,
    _BinaryPathsPerVersion,
    _get_nvm_root,
    determine_nodejs_binaries,
    node_process_environment,
)
from pants.backend.javascript.target_types import JSSourcesGeneratorTarget
from pants.backend.python import target_types_rules
from pants.core.util_rules import config_files, source_files
from pants.core.util_rules.external_tool import DownloadedExternalTool, ExternalToolVersion
from pants.core.util_rules.search_paths import (
    VersionManagerSearchPaths,
    VersionManagerSearchPathsRequest,
)
from pants.core.util_rules.system_binaries import (
    BinaryNotFoundError,
    BinaryPath,
    BinaryPathRequest,
    BinaryPaths,
    BinaryShims,
    BinaryShimsRequest,
)
from pants.engine.env_vars import EnvironmentVars, EnvironmentVarsRequest
from pants.engine.fs import CreateDigest, Digest, MergeDigests, Snapshot
from pants.engine.internals.native_engine import EMPTY_DIGEST, EMPTY_FILE_DIGEST
from pants.engine.platform import Platform
from pants.engine.process import (
    Process,
    ProcessExecutionEnvironment,
    ProcessResult,
    ProcessResultMetadata,
)
from pants.testutil.option_util import create_subsystem
from pants.testutil.rule_runner import QueryRule, RuleRunner, run_rule_with_mocks
from pants.util.contextutil import temporary_dir


@pytest.fixture
def rule_runner() -> RuleRunner:
    rule_runner = RuleRunner(
        rules=[
            *nodejs.rules(),
            *source_files.rules(),
            *config_files.rules(),
            *target_types_rules.rules(),
            QueryRule(ProcessResult, [nodejs.NodeJSToolProcess]),
            QueryRule(NodeJSBinaries, ()),
            QueryRule(VersionManagerSearchPaths, (VersionManagerSearchPathsRequest,)),
            QueryRule(CorepackToolDigest, (CorepackToolRequest,)),
        ],
        target_types=[JSSourcesGeneratorTarget],
    )
    rule_runner.set_options([], env_inherit={"PATH"})
    return rule_runner


def get_snapshot(rule_runner: RuleRunner, digest: Digest) -> Snapshot:
    return rule_runner.request(Snapshot, [digest])


@pytest.mark.parametrize("package_manager", ["npm", "pnpm", "yarn"])
def test_corepack_without_explicit_version_contains_installation(
    rule_runner: RuleRunner, package_manager: str
):
    result = rule_runner.request(
        CorepackToolDigest, [CorepackToolRequest(package_manager, version=None)]
    )

    snapshot = get_snapshot(rule_runner, result.digest)

    assert f"._corepack_home/v1/{package_manager}" in snapshot.dirs


@pytest.mark.parametrize("package_manager", ["npm@7.0.0", "pnpm@2.0.0", "yarn@1.0.0"])
def test_corepack_with_explicit_version_contains_requested_installation(
    rule_runner: RuleRunner, package_manager: str
):
    binary, version = package_manager.split("@")

    result = rule_runner.request(CorepackToolDigest, [CorepackToolRequest(binary, version)])
    snapshot = get_snapshot(rule_runner, result.digest)

    assert f"._corepack_home/v1/{binary}/{version}" in snapshot.dirs


def test_npm_process(rule_runner: RuleRunner):
    rule_runner.set_options(["--nodejs-package-managers={'npm': '8.5.5'}"], env_inherit={"PATH"})
    result = rule_runner.request(
        ProcessResult,
        [nodejs.NodeJSToolProcess.npm(args=("--version",), description="Testing NpmProcess")],
    )

    assert result.stdout.strip() == b"8.5.5"


def test_npm_process_with_different_version(rule_runner: RuleRunner):
    rule_runner.set_options(["--nodejs-package-managers={'npm': '7.20.0'}"], env_inherit={"PATH"})
    result = rule_runner.request(
        ProcessResult,
        [nodejs.NodeJSToolProcess.npm(args=("--version",), description="Testing NpmProcess")],
    )

    assert result.stdout.strip() == b"7.20.0"


def test_pnpm_process(rule_runner: RuleRunner):
    result = rule_runner.request(
        ProcessResult,
        [
            nodejs.NodeJSToolProcess(
                tool="pnpm",
                tool_version="7.5.0",
                args=("--version",),
                description="Testing pnpm process",
            )
        ],
    )

    assert result.stdout.strip() == b"7.5.0"


def test_yarn_process(rule_runner: RuleRunner):
    result = rule_runner.request(
        ProcessResult,
        [
            nodejs.NodeJSToolProcess(
                tool="yarn",
                tool_version="1.22.19",
                args=("--version",),
                description="Testing yarn process",
            )
        ],
    )

    assert result.stdout.strip() == b"1.22.19"


def given_known_version(version: str) -> str:
    return f"{version}|linux_x86_64|1234abcd1234abcd1234abcd1234abcd1234abcd1234abcd1234abcd1234abcd|333333"


@pytest.fixture
<<<<<<< HEAD
def mock_nodejs_subsystem() -> Generator[Mock, None, None]:
    with asyncio.Runner():
        nodejs_subsystem = Mock(spec=NodeJS)
        future: Future[DownloadedExternalTool] = Future()
        future.set_result(DownloadedExternalTool(EMPTY_DIGEST, ""))
        nodejs_subsystem.download_known_version = MagicMock(return_value=future)
        yield nodejs_subsystem
=======
def mock_nodejs_subsystem() -> Mock:
    with asyncio.Runner():
        nodejs_subsystem = Mock(spec=NodeJS)
        future: asyncio.Future[DownloadedExternalTool] = asyncio.Future()
        future.set_result(DownloadedExternalTool(EMPTY_DIGEST, ""))
        nodejs_subsystem.download_known_version = MagicMock(return_value=future)
        return nodejs_subsystem
>>>>>>> a18cdd19


_SEMVER_1_1_0 = given_known_version("1.1.0")
_SEMVER_2_1_0 = given_known_version("2.1.0")
_SEMVER_2_2_0 = given_known_version("2.2.0")
_SEMVER_2_2_2 = given_known_version("2.2.2")
_SEMVER_3_0_0 = given_known_version("3.0.0")


@pytest.mark.parametrize(
    ("semver_range", "expected"),
    [
        pytest.param("1.x", _SEMVER_1_1_0, id="x_range"),
        pytest.param("2.0 - 3.0", _SEMVER_2_1_0, id="hyphen"),
        pytest.param(">2.2.0", _SEMVER_2_2_2, id="gt"),
        pytest.param("2.2.x", _SEMVER_2_2_0, id="x_range_patch"),
        pytest.param("~2.2.0", _SEMVER_2_2_0, id="thilde"),
        pytest.param("^2.2.0", _SEMVER_2_2_0, id="caret"),
        pytest.param("3.0.0", _SEMVER_3_0_0, id="exact"),
        pytest.param("=3.0.0", _SEMVER_3_0_0, id="exact_equals"),
        pytest.param("<3.0.0 >2.1", _SEMVER_2_2_0, id="and_range"),
        pytest.param(">2.1 || <2.1", _SEMVER_1_1_0, id="or_range"),
    ],
)
def test_node_version_from_semver_download(
    mock_nodejs_subsystem: Mock, semver_range: str, expected: str
) -> None:
    nodejs_subsystem = mock_nodejs_subsystem
    nodejs_subsystem.version = semver_range
    nodejs_subsystem.known_versions = [
        _SEMVER_1_1_0,
        _SEMVER_2_1_0,
        _SEMVER_2_2_0,
        _SEMVER_2_2_2,
        _SEMVER_3_0_0,
    ]
    run_rule_with_mocks(
        determine_nodejs_binaries,
        rule_args=(nodejs_subsystem, Platform.linux_x86_64, _BinaryPathsPerVersion()),
    )

    nodejs_subsystem.download_known_version.assert_called_once_with(
        ExternalToolVersion.decode(expected), Platform.linux_x86_64
    )


@pytest.mark.parametrize(
    ("semver_range", "expected_path"),
    [
        pytest.param("1.x", "1/1/0", id="x_range"),
        pytest.param("2.0 - 3.0", "2/1/0", id="hyphen"),
        pytest.param(">2.2.0", "2/2/2", id="gt"),
        pytest.param("2.2.x", "2/2/0", id="x_range_patch"),
        pytest.param("~2.2.0", "2/2/0", id="thilde"),
        pytest.param("^2.2.0", "2/2/0", id="caret"),
        pytest.param("3.0.0", "3/0/0", id="exact"),
        pytest.param("=3.0.0", "3/0/0", id="exact_equals"),
        pytest.param("<3.0.0 >2.1", "2/2/0", id="and_range"),
        pytest.param(">2.1 || <2.1", "1/1/0", id="or_range"),
    ],
)
def test_node_version_from_semver_bootstrap(
    mock_nodejs_subsystem: Mock, semver_range: str, expected_path: str
) -> None:
    nodejs_subsystem = mock_nodejs_subsystem
    nodejs_subsystem.version = semver_range
    nodejs_subsystem.known_versions = []
    discoverable_versions = _BinaryPathsPerVersion(
        {
            "1.1.0": (BinaryPath("1/1/0/node"),),
            "2.1.0": (BinaryPath("2/1/0/node"),),
            "2.2.0": (BinaryPath("2/2/0/node"),),
            "2.2.2": (BinaryPath("2/2/2/node"),),
            "3.0.0": (BinaryPath("3/0/0/node"),),
        }
    )

    def mock_download(*_) -> NoReturn:
        raise AssertionError("Should not run.")

    result = run_rule_with_mocks(
        determine_nodejs_binaries,
        rule_args=(nodejs_subsystem, Platform.linux_x86_64, discoverable_versions),
    )

    assert result.binary_dir == expected_path


def test_finding_no_node_version_is_an_error(mock_nodejs_subsystem: Mock) -> None:
    nodejs_subsystem = mock_nodejs_subsystem
    nodejs_subsystem.version = "*"
    nodejs_subsystem.known_versions = []
    discoverable_versions = _BinaryPathsPerVersion()

    def mock_download(*_) -> DownloadedExternalTool:
        return DownloadedExternalTool(EMPTY_DIGEST, "myexe")

    with pytest.raises(BinaryNotFoundError):
        run_rule_with_mocks(
            determine_nodejs_binaries,
            rule_args=(nodejs_subsystem, Platform.linux_x86_64, discoverable_versions),
        )


def mock_nodejs(version: str) -> str:
    """Return a bash script that emulates `node --version`."""
    return dedent(
        f"""\
        #!/bin/bash

        if [[ "$1" == '--version' ]]; then
            echo '{version}'
        fi
        """
    )


def test_find_valid_binary(rule_runner: RuleRunner) -> None:
    mock_binary = mock_nodejs("v3.0.0")
    with temporary_dir() as tmpdir:
        binary_dir = Path(tmpdir) / "bin"
        binary_dir.mkdir()
        binary_path = binary_dir / "node"
        binary_path.write_text(mock_binary)
        binary_path.chmod(binary_path.stat().st_mode | stat.S_IEXEC)

        rule_runner.set_options(
            [
                f"--nodejs-search-path=['{binary_dir}']",
                "--nodejs-known-versions=[]",
                "--nodejs-version=>2",
            ],
            env_inherit={"PATH"},
        )
        result = rule_runner.request(NodeJSBinaries, ())
    assert result.binary_dir == str(binary_dir)


@pytest.mark.parametrize(
    "env, expected_directory",
    [
        pytest.param({"NVM_DIR": "/somewhere/.nvm"}, "/somewhere/.nvm", id="explicit_nvm_dir"),
        pytest.param(
            {"HOME": "/somewhere-else", "XDG_CONFIG_HOME": "/somewhere"},
            "/somewhere/.nvm",
            id="xdg_config_home_set",
        ),
        pytest.param({"HOME": "/somewhere-else"}, "/somewhere-else/.nvm", id="home_dir_set"),
        pytest.param({}, None, id="no_dirs_set"),
    ],
)
def test_get_nvm_root(env: dict[str, str], expected_directory: str | None) -> None:
    def mock_environment_vars(_req: EnvironmentVarsRequest) -> EnvironmentVars:
        return EnvironmentVars(env)

    result = run_rule_with_mocks(
        _get_nvm_root,
        mock_calls={
            "pants.core.util_rules.env_vars.environment_vars_subset": mock_environment_vars,
        },
    )
    assert result == expected_directory


@pytest.mark.parametrize(
    "extra_environment, expected",
    [
        pytest.param(
            None,
            {
                "COREPACK_HOME": "{chroot}/._corepack_home",
                "PATH": "{chroot}/shim_cache:._corepack:__node/v18",
                "npm_config_cache": "npm_cache",
            },
            id="no_extra_environment",
        ),
        pytest.param(
            {},
            {
                "COREPACK_HOME": "{chroot}/._corepack_home",
                "PATH": "{chroot}/shim_cache:._corepack:__node/v18",
                "npm_config_cache": "npm_cache",
            },
            id="empty_extra_environment",
        ),
        pytest.param(
            {"PATH": "/usr/bin/"},
            {
                "COREPACK_HOME": "{chroot}/._corepack_home",
                "PATH": "{chroot}/shim_cache:._corepack:__node/v18:/usr/bin/",
                "npm_config_cache": "npm_cache",
            },
            id="extra_environment_extends_path",
        ),
        pytest.param(
            {"PATH": "/usr/bin/", "SOME_VAR": "VAR"},
            {
                "COREPACK_HOME": "{chroot}/._corepack_home",
                "PATH": "{chroot}/shim_cache:._corepack:__node/v18:/usr/bin/",
                "npm_config_cache": "npm_cache",
                "SOME_VAR": "VAR",
            },
            id="extra_environment_adds_to_environment",
        ),
        pytest.param(
            {"npm_config_cache": "I am ignored"},
            {
                "COREPACK_HOME": "{chroot}/._corepack_home",
                "PATH": "{chroot}/shim_cache:._corepack:__node/v18",
                "npm_config_cache": "npm_cache",
            },
            id="extra_environment_cannot_override_some_vars",
        ),
    ],
)
def test_node_process_environment_variables_are_merged(
    extra_environment: dict[str, str] | None, expected: dict[str, str]
) -> None:
    environment = NodeJSProcessEnvironment(
        NodeJSBinaries("__node/v18"),
        "npm_cache",
        BinaryShims(EMPTY_DIGEST, "shim_cache"),
        "._corepack_home",
        "._corepack",
        EnvironmentVars(),
    )

    assert environment.to_env_dict(extra_environment) == expected


def test_node_process_environment_with_tools(rule_runner: RuleRunner) -> None:
    def mock_get_binary_path(request: BinaryPathRequest) -> BinaryPaths:
        # These are the tools that are required by default for any nodejs process to work.
        default_required_tools = [
            "sh",
            "bash",
            "mkdir",
            "rm",
            "touch",
            "which",
            "sed",
            "dirname",
            "uname",
        ]
        if request.binary_name in default_required_tools:
            return BinaryPaths(
                request.binary_name, paths=[BinaryPath(f"/bin/{request.binary_name}")]
            )

        if request.binary_name == "real-tool":
            return BinaryPaths("real-tool", paths=[BinaryPath("/bin/a-real-tool")])

        return BinaryPaths(request.binary_name, ())

    def mock_get_binary_shims(request: BinaryShimsRequest) -> BinaryShims:
        return BinaryShims(EMPTY_DIGEST, "cache_name")

    def mock_environment_vars(request: EnvironmentVarsRequest) -> EnvironmentVars:
        return EnvironmentVars({})

    def mock_create_digest(request: CreateDigest) -> Digest:
        return EMPTY_DIGEST

    def mock_merge_digests(request: MergeDigests) -> Digest:
        return EMPTY_DIGEST

    def mock_enable_corepack_process_result(request: Process) -> ProcessResult:
        return ProcessResult(
            stdout=b"",
            stdout_digest=EMPTY_FILE_DIGEST,
            stderr=b"",
            stderr_digest=EMPTY_FILE_DIGEST,
            output_digest=EMPTY_DIGEST,
            metadata=ProcessResultMetadata(
                0,
                ProcessExecutionEnvironment(
                    environment_name=None,
                    platform=Platform.create_for_localhost().value,
                    docker_image=None,
                    remote_execution=False,
                    remote_execution_extra_platform_properties=[],
                    execute_in_workspace=False,
                    keep_sandboxes="never",
                ),
                "ran_locally",
                0,
            ),
        )

    def run(tools: list[str], optional_tools: list[str]) -> None:
        nodejs_binaries = NodeJSBinaries("__node/v18")
        nodejs_options = create_subsystem(
            NodeJS,
            tools=tools,
            optional_tools=optional_tools,
        )
        nodejs_options_env_aware = MagicMock(spec=NodeJS.EnvironmentAware)

        run_rule_with_mocks(
            node_process_environment,
            rule_args=[nodejs_binaries, nodejs_options, nodejs_options_env_aware],
            mock_calls={
                "pants.core.util_rules.env_vars.environment_vars_subset": mock_environment_vars,
                "pants.core.util_rules.system_binaries.create_binary_shims": mock_get_binary_shims,
                "pants.core.util_rules.system_binaries.find_binary": mock_get_binary_path,
                "pants.engine.intrinsics.create_digest": mock_create_digest,
                "pants.engine.intrinsics.merge_digests": mock_merge_digests,
                "pants.engine.process.fallible_to_exec_result_or_raise": mock_enable_corepack_process_result,
            },
        )

    run(tools=["real-tool"], optional_tools=[])

    with pytest.raises(BinaryNotFoundError, match="Cannot find `nonexistent-tool`"):
        run(tools=["real-tool", "nonexistent-tool"], optional_tools=[])

    # Optional non-existent tool should still succeed.
    run(tools=[], optional_tools=["real-tool", "nonexistent-tool"])<|MERGE_RESOLUTION|>--- conflicted
+++ resolved
@@ -160,15 +160,6 @@
 
 
 @pytest.fixture
-<<<<<<< HEAD
-def mock_nodejs_subsystem() -> Generator[Mock, None, None]:
-    with asyncio.Runner():
-        nodejs_subsystem = Mock(spec=NodeJS)
-        future: Future[DownloadedExternalTool] = Future()
-        future.set_result(DownloadedExternalTool(EMPTY_DIGEST, ""))
-        nodejs_subsystem.download_known_version = MagicMock(return_value=future)
-        yield nodejs_subsystem
-=======
 def mock_nodejs_subsystem() -> Mock:
     with asyncio.Runner():
         nodejs_subsystem = Mock(spec=NodeJS)
@@ -176,7 +167,6 @@
         future.set_result(DownloadedExternalTool(EMPTY_DIGEST, ""))
         nodejs_subsystem.download_known_version = MagicMock(return_value=future)
         return nodejs_subsystem
->>>>>>> a18cdd19
 
 
 _SEMVER_1_1_0 = given_known_version("1.1.0")
