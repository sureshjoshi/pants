{
  "allow_builds": true,
  "allow_prereleases": false,
  "allow_wheels": true,
  "build_isolation": true,
  "constraints": [],
  "elide_unused_requires_dist": false,
  "excluded": [],
  "locked_resolves": [
    {
      "locked_requirements": [
        {
          "artifacts": [
            {
              "algorithm": "sha256",
              "hash": "118762d452a49d6b05e194ef344a55822987a462831ade91ec5c06fd2169d019",
              "url": "https://files.pythonhosted.org/packages/36/ea/99ddefac41971acad68f14114f38261c1f27dac0b3ec529824ebc739bdaa/pydocstyle-6.3.0-py3-none-any.whl"
            },
            {
              "algorithm": "sha256",
              "hash": "7ce43f0c0ac87b07494eb9c0b462c0b73e6ff276807f204d6b53edc72b7e44e1",
              "url": "https://files.pythonhosted.org/packages/e9/5c/d5385ca59fd065e3c6a5fe19f9bc9d5ea7f2509fa8c9c22fb6b2031dd953/pydocstyle-6.3.0.tar.gz"
            }
          ],
          "project_name": "pydocstyle",
          "requires_dists": [
            "importlib-metadata<5.0.0,>=2.0.0; python_version < \"3.8\"",
            "snowballstemmer>=2.2.0",
            "tomli>=1.2.3; python_version < \"3.11\" and extra == \"toml\""
          ],
          "requires_python": ">=3.6",
          "version": "6.3.0"
        },
        {
          "artifacts": [
            {
              "algorithm": "sha256",
              "hash": "6cd7b3897da8d6c9ffb968a6781fa6532dce9c3618a4b127d920dab764a19064",
              "url": "https://files.pythonhosted.org/packages/c8/78/3565d011c61f5a43488987ee32b6f3f656e7f107ac2782dd57bdd7d91d9a/snowballstemmer-3.0.1-py3-none-any.whl"
            },
            {
              "algorithm": "sha256",
              "hash": "6d5eeeec8e9f84d4d56b847692bacf79bc2c8e90c7f80ca4444ff8b6f2e52895",
              "url": "https://files.pythonhosted.org/packages/75/a7/9810d872919697c9d01295633f5d574fb416d47e535f258272ca1f01f447/snowballstemmer-3.0.1.tar.gz"
            }
          ],
          "project_name": "snowballstemmer",
          "requires_dists": [],
          "requires_python": "!=3.0.*,!=3.1.*,!=3.2.*",
          "version": "3.0.1"
        },
        {
          "artifacts": [
            {
              "algorithm": "sha256",
              "hash": "e95b1af3c5b07d9e643909b5abbec77cd9f1217e6d0bca72b0234736b9fb1f1b",
              "url": "https://files.pythonhosted.org/packages/77/b8/0135fadc89e73be292b473cb820b4f5a08197779206b33191e801feeae40/tomli-2.3.0-py3-none-any.whl"
            },
            {
              "algorithm": "sha256",
              "hash": "b74a0e59ec5d15127acdabd75ea17726ac4c5178ae51b85bfe39c4f8a278e879",
              "url": "https://files.pythonhosted.org/packages/15/1b/8c26874ed1f6e4f1fcfeb868db8a794cbe9f227299402db58cfcc858766c/tomli-2.3.0-cp314-cp314-musllinux_1_2_aarch64.whl"
            },
            {
              "algorithm": "sha256",
              "hash": "cebc6fe843e0733ee827a282aca4999b596241195f43b4cc371d64fc6639da9e",
              "url": "https://files.pythonhosted.org/packages/19/94/aeafa14a52e16163008060506fcb6aa1949d13548d13752171a755c65611/tomli-2.3.0-cp314-cp314-macosx_10_13_x86_64.whl"
            },
            {
              "algorithm": "sha256",
              "hash": "a56212bdcce682e56b0aaf79e869ba5d15a6163f88d5451cbde388d48b13f530",
              "url": "https://files.pythonhosted.org/packages/26/5a/4b546a0405b9cc0659b399f12b6adb750757baf04250b148d3c5059fc4eb/tomli-2.3.0-cp314-cp314t-manylinux2014_aarch64.manylinux_2_17_aarch64.manylinux_2_28_aarch64.whl"
            },
            {
              "algorithm": "sha256",
              "hash": "c22a8bf253bacc0cf11f35ad9808b6cb75ada2631c2d97c971122583b129afbc",
              "url": "https://files.pythonhosted.org/packages/26/b6/d1eccb62f665e44359226811064596dd6a366ea1f985839c566cd61525ae/tomli-2.3.0-cp314-cp314-manylinux2014_aarch64.manylinux_2_17_aarch64.manylinux_2_28_aarch64.whl"
            },
            {
              "algorithm": "sha256",
              "hash": "a4ea38c40145a357d513bffad0ed869f13c1773716cf71ccaa83b0fa0cc4e42f",
              "url": "https://files.pythonhosted.org/packages/30/77/fed85e114bde5e81ecf9bc5da0cc69f2914b38f4708c80ae67d0c10180c5/tomli-2.3.0-cp313-cp313-musllinux_1_2_aarch64.whl"
            },
            {
              "algorithm": "sha256",
              "hash": "f85209946d1fe94416debbb88d00eb92ce9cd5266775424ff81bc959e001acaf",
              "url": "https://files.pythonhosted.org/packages/39/67/f85d9bd23182f45eca8939cd2bc7050e1f90c41f4a2ecbbd5963a1d1c486/tomli-2.3.0-cp314-cp314t-macosx_11_0_arm64.whl"
            },
            {
              "algorithm": "sha256",
              "hash": "c4665508bcbac83a31ff8ab08f424b665200c0e1e645d2bd9ab3d3e557b6185b",
              "url": "https://files.pythonhosted.org/packages/42/17/5e2c956f0144b812e7e107f94f1cc54af734eb17b5191c0bbfb72de5e93e/tomli-2.3.0-cp313-cp313-manylinux2014_aarch64.manylinux_2_17_aarch64.manylinux_2_28_aarch64.whl"
            },
            {
              "algorithm": "sha256",
              "hash": "c5f3ffd1e098dfc032d4d3af5c0ac64f6d286d98bc148698356847b80fa4de1b",
              "url": "https://files.pythonhosted.org/packages/42/4f/2c12a72ae22cf7b59a7fe75b3465b7aba40ea9145d026ba41cb382075b0e/tomli-2.3.0-cp314-cp314t-manylinux2014_x86_64.manylinux_2_17_x86_64.manylinux_2_28_x86_64.whl"
            },
            {
              "algorithm": "sha256",
              "hash": "e31d432427dcbf4d86958c184b9bfd1e96b5b71f8eb17e6d02531f434fd335b8",
              "url": "https://files.pythonhosted.org/packages/45/12/ad5126d3a278f27e6701abde51d342aa78d06e27ce2bb596a01f7709a5a2/tomli-2.3.0-cp312-cp312-musllinux_1_2_aarch64.whl"
            },
            {
              "algorithm": "sha256",
              "hash": "4f195fe57ecceac95a66a75ac24d9d5fbc98ef0962e09b2eddec5d39375aae52",
              "url": "https://files.pythonhosted.org/packages/45/e5/7c5119ff39de8693d6baab6c0b6dcb556d192c165596e9fc231ea1052041/tomli-2.3.0-cp312-cp312-manylinux2014_x86_64.manylinux_2_17_x86_64.manylinux_2_28_x86_64.whl"
            },
            {
              "algorithm": "sha256",
              "hash": "d1381caf13ab9f300e30dd8feadb3de072aeb86f1d34a8569453ff32a7dea4bf",
              "url": "https://files.pythonhosted.org/packages/47/5c/24935fb6a2ee63e86d80e4d3b58b222dafaf438c416752c8b58537c8b89a/tomli-2.3.0-cp311-cp311-manylinux2014_aarch64.manylinux_2_17_aarch64.manylinux_2_28_aarch64.whl"
            },
            {
              "algorithm": "sha256",
              "hash": "64be704a875d2a59753d80ee8a533c3fe183e3f06807ff7dc2232938ccb01549",
              "url": "https://files.pythonhosted.org/packages/52/ed/3f73f72945444548f33eba9a87fc7a6e969915e7b1acc8260b30e1f76a2f/tomli-2.3.0.tar.gz"
            },
            {
              "algorithm": "sha256",
              "hash": "940d56ee0410fa17ee1f12b817b37a4d4e4dc4d27340863cc67236c74f582e77",
              "url": "https://files.pythonhosted.org/packages/54/78/5c46fff6432a712af9f792944f4fcd7067d8823157949f4e40c56b8b3c83/tomli-2.3.0-cp314-cp314t-macosx_10_13_x86_64.whl"
            },
            {
              "algorithm": "sha256",
              "hash": "ad805ea85eda330dbad64c7ea7a4556259665bdf9d2672f5dccc740eb9d3ca05",
              "url": "https://files.pythonhosted.org/packages/55/92/afed3d497f7c186dc71e6ee6d4fcb0acfa5f7d0a1a2878f8beae379ae0cc/tomli-2.3.0-cp313-cp313-musllinux_1_2_x86_64.whl"
            },
            {
              "algorithm": "sha256",
              "hash": "792262b94d5d0a466afb5bc63c7daa9d75520110971ee269152083270998316f",
              "url": "https://files.pythonhosted.org/packages/60/83/59bff4996c2cf9f9387a0f5a3394629c7efa5ef16142076a23a90f1955fa/tomli-2.3.0-cp312-cp312-manylinux2014_aarch64.manylinux_2_17_aarch64.manylinux_2_28_aarch64.whl"
            },
            {
              "algorithm": "sha256",
              "hash": "0a154a9ae14bfcf5d8917a59b51ffd5a3ac1fd149b71b47a3a104ca4edcfa845",
              "url": "https://files.pythonhosted.org/packages/70/8c/f48ac899f7b3ca7eb13af73bacbc93aec37f9c954df3c08ad96991c8c373/tomli-2.3.0-cp311-cp311-musllinux_1_2_aarch64.whl"
            },
            {
              "algorithm": "sha256",
              "hash": "0eea8cc5c5e9f89c9b90c4896a8deefc74f518db5927d0e0e8d4a80953d774d0",
              "url": "https://files.pythonhosted.org/packages/70/91/7cdab9a03e6d3d2bb11beae108da5bdc1c34bdeb06e21163482544ddcc90/tomli-2.3.0-cp314-cp314-manylinux2014_x86_64.manylinux_2_17_x86_64.manylinux_2_28_x86_64.whl"
            },
            {
              "algorithm": "sha256",
              "hash": "883b1c0d6398a6a9d29b508c331fa56adbcdff647f6ace4dfca0f50e90dfd0ba",
              "url": "https://files.pythonhosted.org/packages/86/7f/d8fffe6a7aefdb61bced88fcb5e280cfd71e08939da5894161bd71bea022/tomli-2.3.0-cp311-cp311-macosx_11_0_arm64.whl"
            },
            {
              "algorithm": "sha256",
              "hash": "5192f562738228945d7b13d4930baffda67b69425a7f0da96d360b0a3888136b",
              "url": "https://files.pythonhosted.org/packages/89/48/06ee6eabe4fdd9ecd48bf488f4ac783844fd777f547b8d1b61c11939974e/tomli-2.3.0-cp313-cp313-macosx_10_13_x86_64.whl"
            },
            {
              "algorithm": "sha256",
              "hash": "a0e285d2649b78c0d9027570d4da3425bdb49830a6156121360b3f8511ea3441",
              "url": "https://files.pythonhosted.org/packages/89/da/75dfd804fc11e6612846758a23f13271b76d577e299592b4371a4ca4cd09/tomli-2.3.0-cp311-cp311-manylinux2014_x86_64.manylinux_2_17_x86_64.manylinux_2_28_x86_64.whl"
            },
            {
              "algorithm": "sha256",
              "hash": "5e01decd096b1530d97d5d85cb4dff4af2d8347bd35686654a004f8dea20fc67",
              "url": "https://files.pythonhosted.org/packages/92/04/a038d65dbe160c3aa5a624e93ad98111090f6804027d474ba9c37c8ae186/tomli-2.3.0-cp314-cp314t-musllinux_1_2_aarch64.whl"
            },
            {
              "algorithm": "sha256",
              "hash": "88bd15eb972f3664f5ed4b57c1634a97153b4bac4479dcb6a495f41921eb7f45",
              "url": "https://files.pythonhosted.org/packages/b3/2e/299f62b401438d5fe1624119c723f5d877acc86a4c2492da405626665f12/tomli-2.3.0-cp311-cp311-macosx_10_9_x86_64.whl"
            },
            {
              "algorithm": "sha256",
              "hash": "74bf8464ff93e413514fefd2be591c3b0b23231a77f901db1eb30d6f712fc42c",
              "url": "https://files.pythonhosted.org/packages/ba/28/72f8afd73f1d0e7829bfc093f4cb98ce0a40ffc0cc997009ee1ed94ba705/tomli-2.3.0-cp311-cp311-musllinux_1_2_x86_64.whl"
            },
            {
              "algorithm": "sha256",
              "hash": "8a35dd0e643bb2610f156cca8db95d213a90015c11fee76c946aa62b7ae7e02f",
              "url": "https://files.pythonhosted.org/packages/be/2f/8b7c60a9d1612a7cbc39ffcca4f21a73bf368a80fc25bccf8253e2563267/tomli-2.3.0-cp314-cp314t-musllinux_1_2_x86_64.whl"
            },
            {
              "algorithm": "sha256",
              "hash": "4021923f97266babc6ccab9f5068642a0095faa0a51a246a6a02fccbb3514eaf",
              "url": "https://files.pythonhosted.org/packages/d5/f4/0fbd014909748706c01d16824eadb0307115f9562a15cbb012cd9b3512c5/tomli-2.3.0-cp313-cp313-manylinux2014_x86_64.manylinux_2_17_x86_64.manylinux_2_28_x86_64.whl"
            },
            {
              "algorithm": "sha256",
              "hash": "4c2ef0244c75aba9355561272009d934953817c49f47d768070c3c94355c2aa3",
              "url": "https://files.pythonhosted.org/packages/db/e4/1e58409aa78eefa47ccd19779fc6f36787edbe7d4cd330eeeedb33a4515b/tomli-2.3.0-cp314-cp314-macosx_11_0_arm64.whl"
            },
            {
              "algorithm": "sha256",
              "hash": "be71c93a63d738597996be9528f4abe628d1adf5e6eb11607bc8fe1a510b5dae",
              "url": "https://files.pythonhosted.org/packages/f1/01/88793757d54d8937015c75dcdfb673c65471945f6be98e6a0410fba167ed/tomli-2.3.0-cp313-cp313-macosx_11_0_arm64.whl"
            },
            {
              "algorithm": "sha256",
              "hash": "73ee0b47d4dad1c5e996e3cd33b8a76a50167ae5f96a2607cbe8cc773506ab22",
              "url": "https://files.pythonhosted.org/packages/f9/3f/d9dd692199e3b3aab2e4e4dd948abd0f790d9ded8cd10cbaae276a898434/tomli-2.3.0-cp312-cp312-macosx_11_0_arm64.whl"
            },
            {
              "algorithm": "sha256",
              "hash": "7b0882799624980785240ab732537fcfc372601015c00f7fc367c55308c186f6",
              "url": "https://files.pythonhosted.org/packages/fb/a1/4d6865da6a71c603cfe6ad0e6556c73c76548557a8d658f9e3b142df245f/tomli-2.3.0-cp312-cp312-musllinux_1_2_x86_64.whl"
            },
            {
              "algorithm": "sha256",
              "hash": "b5870b50c9db823c595983571d1296a6ff3e1b88f734a4c8f6fc6188397de005",
              "url": "https://files.pythonhosted.org/packages/fd/42/8e3c6a9a4b1a1360c1a2a39f0b972cef2cc9ebd56025168c4137192a9321/tomli-2.3.0-cp314-cp314-musllinux_1_2_x86_64.whl"
            },
            {
              "algorithm": "sha256",
              "hash": "d7d86942e56ded512a594786a5ba0a5e521d02529b3826e7761a05138341a2ac",
              "url": "https://files.pythonhosted.org/packages/ff/b7/40f36368fcabc518bb11c8f06379a0fd631985046c038aca08c6d6a43c6e/tomli-2.3.0-cp312-cp312-macosx_10_13_x86_64.whl"
            }
          ],
          "project_name": "tomli",
          "requires_dists": [],
          "requires_python": ">=3.8",
          "version": "2.3.0"
        }
      ],
      "marker": null,
      "platform_tag": null
    }
  ],
  "only_builds": [],
  "only_wheels": [],
  "overridden": [],
  "path_mappings": {},
  "pex_version": "2.69.1",
  "pip_version": "25.3",
  "prefer_older_binary": false,
  "requirements": [
    "pydocstyle[toml]<7.0,>=6.1.1"
  ],
  "requires_python": [
<<<<<<< HEAD
    "CPython<4,>=3.9"
=======
    "CPython<3.15,>=3.9"
>>>>>>> e5ee289f
  ],
  "resolver_version": "pip-2020-resolver",
  "style": "universal",
  "target_systems": [
    "linux",
    "mac"
  ],
  "transitive": true,
  "use_pep517": null,
  "use_system_time": false
}<|MERGE_RESOLUTION|>--- conflicted
+++ resolved
@@ -233,11 +233,7 @@
     "pydocstyle[toml]<7.0,>=6.1.1"
   ],
   "requires_python": [
-<<<<<<< HEAD
-    "CPython<4,>=3.9"
-=======
     "CPython<3.15,>=3.9"
->>>>>>> e5ee289f
   ],
   "resolver_version": "pip-2020-resolver",
   "style": "universal",
