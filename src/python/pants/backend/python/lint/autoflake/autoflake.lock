--- conflicted
+++ resolved
@@ -232,11 +232,7 @@
     "autoflake<3,>=1.4"
   ],
   "requires_python": [
-<<<<<<< HEAD
-    "CPython<4,>=3.9"
-=======
     "CPython<3.15,>=3.9"
->>>>>>> e5ee289f
   ],
   "resolver_version": "pip-2020-resolver",
   "style": "universal",
