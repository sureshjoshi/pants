{
  "allow_builds": true,
  "allow_prereleases": false,
  "allow_wheels": true,
  "build_isolation": true,
  "constraints": [],
  "elide_unused_requires_dist": false,
  "excluded": [],
  "locked_resolves": [
    {
      "locked_requirements": [
        {
          "artifacts": [
            {
              "algorithm": "sha256",
              "hash": "062d34222ad13e0cc312a4c02d73f059e86a4acbfbdea8f8f76b28c99f306922",
              "url": "https://files.pythonhosted.org/packages/a3/dc/17031897dae0efacfea57dfd3a82fdd2a2aeb58e0ff71b77b87e44edc772/setuptools-80.9.0-py3-none-any.whl"
            },
            {
              "algorithm": "sha256",
              "hash": "f36b47402ecde768dbfafc46e8e4207b4360c654f1f3bb84475f0a28628fb19c",
              "url": "https://files.pythonhosted.org/packages/18/5d/3bf57dcd21979b887f014ea83c24ae194cfcd12b9e0fda66b957c69d1fca/setuptools-80.9.0.tar.gz"
            }
          ],
          "project_name": "setuptools",
          "requires_dists": [
            "build[virtualenv]>=1.0.3; extra == \"test\"",
            "filelock>=3.4.0; extra == \"test\"",
            "furo; extra == \"doc\"",
            "importlib_metadata>=6; python_version < \"3.10\" and extra == \"core\"",
            "importlib_metadata>=7.0.2; python_version < \"3.10\" and extra == \"type\"",
            "ini2toml[lite]>=0.14; extra == \"test\"",
            "jaraco.develop>=7.21; (python_version >= \"3.9\" and sys_platform != \"cygwin\") and extra == \"test\"",
            "jaraco.develop>=7.21; sys_platform != \"cygwin\" and extra == \"type\"",
            "jaraco.envs>=2.2; extra == \"test\"",
            "jaraco.functools>=4; extra == \"core\"",
            "jaraco.packaging>=9.3; extra == \"doc\"",
            "jaraco.path>=3.7.2; extra == \"test\"",
            "jaraco.test>=5.5; extra == \"test\"",
            "jaraco.text>=3.7; extra == \"core\"",
            "jaraco.tidelift>=1.4; extra == \"doc\"",
            "more_itertools; extra == \"core\"",
            "more_itertools>=8.8; extra == \"core\"",
            "mypy==1.14.*; extra == \"type\"",
            "packaging>=24.2; extra == \"core\"",
            "packaging>=24.2; extra == \"test\"",
            "pip>=19.1; extra == \"test\"",
            "platformdirs>=4.2.2; extra == \"core\"",
            "pygments-github-lexers==0.0.5; extra == \"doc\"",
            "pyproject-hooks!=1.1; extra == \"doc\"",
            "pyproject-hooks!=1.1; extra == \"test\"",
            "pytest!=8.1.*,>=6; extra == \"test\"",
            "pytest-checkdocs>=2.4; extra == \"check\"",
            "pytest-cov; extra == \"cover\"",
            "pytest-enabler>=2.2; extra == \"enabler\"",
            "pytest-home>=0.5; extra == \"test\"",
            "pytest-mypy; extra == \"type\"",
            "pytest-perf; sys_platform != \"cygwin\" and extra == \"test\"",
            "pytest-ruff>=0.2.1; sys_platform != \"cygwin\" and extra == \"check\"",
            "pytest-subprocess; extra == \"test\"",
            "pytest-timeout; extra == \"test\"",
            "pytest-xdist>=3; extra == \"test\"",
            "rst.linker>=1.9; extra == \"doc\"",
            "ruff>=0.8.0; sys_platform != \"cygwin\" and extra == \"check\"",
            "sphinx-favicon; extra == \"doc\"",
            "sphinx-inline-tabs; extra == \"doc\"",
            "sphinx-lint; extra == \"doc\"",
            "sphinx-notfound-page<2,>=1; extra == \"doc\"",
            "sphinx-reredirects; extra == \"doc\"",
            "sphinx>=3.5; extra == \"doc\"",
            "sphinxcontrib-towncrier; extra == \"doc\"",
            "tomli-w>=1.0.0; extra == \"test\"",
            "tomli>=2.0.1; python_version < \"3.11\" and extra == \"core\"",
            "towncrier<24.7; extra == \"doc\"",
            "virtualenv>=13.0.0; extra == \"test\"",
            "wheel>=0.43.0; extra == \"core\"",
            "wheel>=0.44.0; extra == \"test\""
          ],
          "requires_python": ">=3.9",
          "version": "80.9.0"
        },
        {
          "artifacts": [
            {
              "algorithm": "sha256",
              "hash": "708e7481cc80179af0e556bbf0cc00b8444c7321e2700b8d8580231d13017248",
              "url": "https://files.pythonhosted.org/packages/0b/2c/87f3254fd8ffd29e4c02732eee68a83a1d3c346ae39bc6822dcbcb697f2b/wheel-0.45.1-py3-none-any.whl"
            },
            {
              "algorithm": "sha256",
              "hash": "661e1abd9198507b1409a20c02106d9670b2576e916d58f520316666abca6729",
              "url": "https://files.pythonhosted.org/packages/8a/98/2d9906746cdc6a6ef809ae6338005b3f21bb568bea3165cfc6a243fdc25c/wheel-0.45.1.tar.gz"
            }
          ],
          "project_name": "wheel",
          "requires_dists": [
            "pytest>=6.0.0; extra == \"test\"",
            "setuptools>=65; extra == \"test\""
          ],
          "requires_python": ">=3.8",
          "version": "0.45.1"
        }
      ],
      "marker": null,
      "platform_tag": null
    }
  ],
  "only_builds": [],
  "only_wheels": [],
  "overridden": [],
  "path_mappings": {},
  "pex_version": "2.69.1",
  "pip_version": "25.3",
  "prefer_older_binary": false,
  "requirements": [
    "setuptools>=70.0",
    "wheel>=0.40"
  ],
  "requires_python": [
<<<<<<< HEAD
    "CPython<4,>=3.9"
=======
    "CPython<3.15,>=3.9"
>>>>>>> e5ee289f
  ],
  "resolver_version": "pip-2020-resolver",
  "style": "universal",
  "target_systems": [
    "linux",
    "mac"
  ],
  "transitive": true,
  "use_pep517": null,
  "use_system_time": false
}<|MERGE_RESOLUTION|>--- conflicted
+++ resolved
@@ -117,11 +117,7 @@
     "wheel>=0.40"
   ],
   "requires_python": [
-<<<<<<< HEAD
-    "CPython<4,>=3.9"
-=======
     "CPython<3.15,>=3.9"
->>>>>>> e5ee289f
   ],
   "resolver_version": "pip-2020-resolver",
   "style": "universal",
