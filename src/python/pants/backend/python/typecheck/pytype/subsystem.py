# Copyright 2022 Pants project contributors (see CONTRIBUTORS.md).
# Licensed under the Apache License, Version 2.0 (see LICENSE).

from __future__ import annotations

from pants.backend.python.subsystems.python_tool_base import PythonToolBase
from pants.backend.python.target_types import ConsoleScript
from pants.core.util_rules.config_files import ConfigFilesRequest
from pants.option.option_types import ArgsListOption, FileOption, SkipOption
from pants.util.strutil import help_text, softwrap


class Pytype(PythonToolBase):
    options_scope = "pytype"
    name = "Pytype"
    help_short = help_text(
        """
        The Pytype utility for typechecking Python code
        (https://github.com/google/pytype).
        """
    )

<<<<<<< HEAD
    register_interpreter_constraints = True
    default_interpreter_constraints = ["CPython>=3.9,<4"]

=======
>>>>>>> e5ee289f
    default_main = ConsoleScript("pytype")
    default_requirements = ["pytype==2024.9.13"]
    default_version = "pytype@2024.9.13"

    register_interpreter_constraints = True

    default_lockfile_resource = ("pants.backend.python.typecheck.pytype", "pytype.lock")

    skip = SkipOption("check")
    args = ArgsListOption(example="--version")
    config = FileOption(
        default=None,
        help=softwrap(
            """
            Path to an toml config file understood by Pytype
            (https://github.com/google/pytype#config-file).
            """
        ),
    )

    def config_request(self) -> ConfigFilesRequest:
        """Pytype will look for a  `pyproject.toml` (with a `[tool.pytype]` section) in the project
        root.

        Pytype's configuration content is specified here: https://github.com/google/pytype#config-
        file.
        """

        return ConfigFilesRequest(
            discovery=True,
            check_existence=[self.config] if self.config else [],
            check_content={"pyproject.toml": b"[tool.pytype"},
        )<|MERGE_RESOLUTION|>--- conflicted
+++ resolved
@@ -20,12 +20,6 @@
         """
     )
 
-<<<<<<< HEAD
-    register_interpreter_constraints = True
-    default_interpreter_constraints = ["CPython>=3.9,<4"]
-
-=======
->>>>>>> e5ee289f
     default_main = ConsoleScript("pytype")
     default_requirements = ["pytype==2024.9.13"]
     default_version = "pytype@2024.9.13"
