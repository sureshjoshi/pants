--- conflicted
+++ resolved
@@ -310,11 +310,7 @@
         GeneratePythonLockfile(
             requirements=FrozenOrderedSet(["a"]),
             find_links=FrozenOrderedSet([]),
-<<<<<<< HEAD
-            interpreter_constraints=InterpreterConstraints(["CPython>=3.9,<4"]),
-=======
             interpreter_constraints=InterpreterConstraints(["CPython>=3.9,<3.15"]),
->>>>>>> e5ee289f
             resolve_name="a",
             lockfile_dest="a.lock",
             diff=False,
