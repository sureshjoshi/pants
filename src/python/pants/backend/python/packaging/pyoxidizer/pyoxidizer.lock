--- conflicted
+++ resolved
@@ -53,11 +53,7 @@
     "pyoxidizer<1,>=0.18.0"
   ],
   "requires_python": [
-<<<<<<< HEAD
-    "CPython<4,>=3.9"
-=======
     "CPython<3.15,>=3.9"
->>>>>>> e5ee289f
   ],
   "resolver_version": "pip-2020-resolver",
   "style": "universal",
