--- conflicted
+++ resolved
@@ -1,11 +1,7 @@
 {
   "version": 5,
   "valid_for_interpreter_constraints": [
-<<<<<<< HEAD
-    "CPython<4,>=3.9"
-=======
     "CPython<3.15,>=3.9"
->>>>>>> e5ee289f
   ],
   "generated_with_requirements": [
     "yamllint<2,>=1.28.0"
