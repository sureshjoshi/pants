--- conflicted
+++ resolved
@@ -382,13 +382,8 @@
       with:
         fetch-depth: 10
         ref: ${{ needs.release_info.outputs.build-ref }}
-<<<<<<< HEAD
     - name: Set up Python 3.9, 3.10, 3.11, 3.12, 3.13, 3.14
       uses: actions/setup-python@v5
-=======
-    - name: Set up Python 3.9, 3.10, 3.12, 3.13, 3.11
-      uses: actions/setup-python@v6
->>>>>>> 21251968
       with:
         python-version: |-
           3.9
@@ -509,13 +504,8 @@
         fetch-depth: '0'
         fetch-tags: true
         ref: ${{ needs.release_info.outputs.build-ref }}
-<<<<<<< HEAD
     - name: Set up Python 3.7, 3.8, 3.9, 3.10, 3.11, 3.12, 3.13, 3.14
       uses: actions/setup-python@v5
-=======
-    - name: Set up Python 3.7, 3.8, 3.9, 3.10, 3.12, 3.13, 3.11
-      uses: actions/setup-python@v6
->>>>>>> 21251968
       with:
         python-version: |-
           3.7
